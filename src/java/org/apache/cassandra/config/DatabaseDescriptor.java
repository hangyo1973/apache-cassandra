/**
 * Licensed to the Apache Software Foundation (ASF) under one
 * or more contributor license agreements.  See the NOTICE file
 * distributed with this work for additional information
 * regarding copyright ownership.  The ASF licenses this file
 * to you under the Apache License, Version 2.0 (the
 * "License"); you may not use this file except in compliance
 * with the License.  You may obtain a copy of the License at
 *
 *     http://www.apache.org/licenses/LICENSE-2.0
 *
 * Unless required by applicable law or agreed to in writing, software
 * distributed under the License is distributed on an "AS IS" BASIS,
 * WITHOUT WARRANTIES OR CONDITIONS OF ANY KIND, either express or implied.
 * See the License for the specific language governing permissions and
 * limitations under the License.
 */

package org.apache.cassandra.config;

import java.io.File;
import java.io.IOException;
import java.lang.reflect.InvocationTargetException;
import java.net.InetAddress;
import java.net.URI;
import java.net.URL;
import java.net.UnknownHostException;
import java.util.*;
import javax.xml.parsers.ParserConfigurationException;
import javax.xml.transform.TransformerException;
import javax.xml.xpath.XPathExpressionException;

import org.apache.log4j.Logger;

import org.apache.cassandra.auth.AllowAllAuthenticator;
import org.apache.cassandra.auth.IAuthenticator;
import org.apache.cassandra.db.ColumnFamily;
import org.apache.cassandra.db.HintedHandOffManager;
import org.apache.cassandra.db.SystemTable;
import org.apache.cassandra.db.Table;
import org.apache.cassandra.db.commitlog.CommitLog;
import org.apache.cassandra.db.marshal.AbstractType;
import org.apache.cassandra.db.marshal.BytesType;
import org.apache.cassandra.dht.IPartitioner;
import org.apache.cassandra.io.util.FileUtils;
import org.apache.cassandra.locator.AbstractReplicationStrategy;
import org.apache.cassandra.locator.DynamicEndpointSnitch;
import org.apache.cassandra.locator.IEndPointSnitch;
import org.apache.cassandra.utils.FBUtilities;
import org.apache.cassandra.utils.XMLUtils;
import org.w3c.dom.Node;
import org.w3c.dom.NodeList;
import org.xml.sax.SAXException;

public class DatabaseDescriptor
{
    private static Logger logger = Logger.getLogger(DatabaseDescriptor.class);
    public static final String STREAMING_SUBDIR = "stream";

    // don't capitalize these; we need them to match what's in the config file for CLS.valueOf to parse
    public static enum CommitLogSync {
        periodic,
        batch
    }

    public static enum DiskAccessMode {
        auto,
        mmap,
        mmap_index_only,
        standard,
    }

    public static final String random = "RANDOM";
    public static final String ophf = "OPHF";
    private static int storagePort = 7000;
    private static int thriftPort = 9160;
    private static boolean thriftFramed = false;
    private static InetAddress listenAddress; // leave null so we can fall through to getLocalHost
    private static InetAddress thriftAddress;
    private static String clusterName = "Test";
    private static long rpcTimeoutInMillis = 2000;
    private static int phiConvictThreshold = 8;
    private static Set<InetAddress> seeds = new HashSet<InetAddress>();
    /* Keeps the list of data file directories */
    private static String[] dataFileDirectories;
    /* Current index into the above list of directories */
    private static int currentIndex = 0;
    private static String logFileDirectory;
<<<<<<< HEAD
    /** MM: where to ship commit logs for backup **/
    private static String logFileArchiveDestination;

=======
    private static String savedCachesDirectory;
>>>>>>> 32875702
    private static int consistencyThreads = 4; // not configurable
    private static int concurrentReaders = 8;
    private static int concurrentWriters = 32;

    private static double flushDataBufferSizeInMB = 32;
    private static double flushIndexBufferSizeInMB = 8;
    private static int slicedReadBufferSizeInKB = 64;

    static Map<String, KSMetaData> tables = new HashMap<String, KSMetaData>();
    private static int bmtThreshold = 256;
    /* if this a row exceeds this threshold, we issue warnings during compaction */
    private static long rowWarningThreshold = 512 * 1024 * 1024;

    /* Hashing strategy Random or OPHF */
    private static IPartitioner partitioner;

    /* if the size of columns or super-columns are more than this, indexing will kick in */
    private static int columnIndexSizeInKB;
    /* Number of minutes to keep a memtable in memory */
    private static int memtableLifetimeMs = 60 * 60 * 1000;
    /* Size of the memtable in memory before it is dumped */
    private static int memtableThroughput = 64;
    /* Number of objects in millions in the memtable before it is dumped */
    private static double memtableOperations = 0.1;
    /* 
     * This parameter enables or disables consistency checks. 
     * If set to false the read repairs are disable for very
     * high throughput on reads but at the cost of consistency.
    */
    private static boolean doConsistencyCheck = true;
    /* Job Jar Location */
    private static String jobJarFileLocation;
    /* Address where to run the job tracker */
    private static String jobTrackerHost;    
    /* time to wait before garbage collecting tombstones (deletion markers) */
    private static int gcGraceInSeconds = 10 * 24 * 3600; // 10 days

    // the path qualified config file (storage-conf.xml) name
    private static URI configFileURI;
    /* initial token in the ring */
    private static String initialToken = null;

    private static CommitLogSync commitLogSync;
    private static double commitLogSyncBatchMS;
    private static int commitLogSyncPeriodMS;

    private static DiskAccessMode diskAccessMode;
    private static DiskAccessMode indexAccessMode;

    private static boolean snapshotBeforeCompaction;
    private static boolean autoBootstrap = false;

    private static boolean hintedHandoffEnabled = true;

    private static IAuthenticator authenticator = new AllowAllAuthenticator();

    private static int indexinterval = 128;

    private final static String STORAGE_CONF_FILE = "storage-conf.xml";

    public static final int DEFAULT_ROW_CACHE_SAVE_PERIOD_IN_SECONDS = 0;
    public static final int DEFAULT_KEY_CACHE_SAVE_PERIOD_IN_SECONDS = 0;

    public static File getSerializedRowCachePath(String ksName, String cfName)
    {
        return new File(savedCachesDirectory + File.separator + ksName + "-" + cfName + "-RowCache");
    }

    public static File getSerializedKeyCachePath(String ksName, String cfName)
    {
        return new File(savedCachesDirectory + File.separator + ksName + "-" + cfName + "-KeyCache");
    }

    public static int getCompactionPriority()
    {
        String priorityString = System.getProperty("cassandra.compaction.priority");
        return priorityString == null ? Thread.NORM_PRIORITY : Integer.parseInt(priorityString);
    }

    /**
     * Try the storage-config system property, and then inspect the classpath.
     */
    static URI getStorageConfigURI()
    {
	String confdir = System.getProperty("storage-config");
	if (confdir != null) {
	    String scp = confdir + File.separator + STORAGE_CONF_FILE;
	    File scpf = new File(scp);
	    if (scpf.exists()) {
		return scpf.toURI();
	    }
	}

	// try the classpath
	ClassLoader loader = DatabaseDescriptor.class.getClassLoader();
	URL scpurl = loader.getResource(STORAGE_CONF_FILE);
	if (scpurl != null) {
	    String s = scpurl.toString();
	    URI u;
	    try {
		u = new URI(s);
	    }
	    catch (java.net.URISyntaxException e)
	    {
		throw new RuntimeException(e);
	    }
	    return u;
	}

	throw new RuntimeException("Cannot locate " + STORAGE_CONF_FILE + " via storage-config system property or classpath lookup.");
    }

    static
    {
        try
        {
	    configFileURI = getStorageConfigURI();

	    if (logger.isDebugEnabled())
                logger.debug("Loading settings from " + configFileURI);
            XMLUtils xmlUtils = new XMLUtils(configFileURI);

            /* Cluster Name */
            clusterName = xmlUtils.getNodeValue("/Storage/ClusterName");

            String syncRaw = xmlUtils.getNodeValue("/Storage/CommitLogSync");
            try
            {
                commitLogSync = CommitLogSync.valueOf(syncRaw);
            }
            catch (IllegalArgumentException e)
            {
                throw new ConfigurationException("CommitLogSync must be either 'periodic' or 'batch'");
            }
            if (commitLogSync == null)
            {
                throw new ConfigurationException("Missing required directive CommitLogSync");
            }
            else if (commitLogSync == CommitLogSync.batch)
            {
                try
                {
                    commitLogSyncBatchMS = Double.valueOf(xmlUtils.getNodeValue("/Storage/CommitLogSyncBatchWindowInMS"));
                }
                catch (Exception e)
                {
                    throw new ConfigurationException("Unrecognized value for CommitLogSyncBatchWindowInMS.  Double expected.");
                }
                if (xmlUtils.getNodeValue("/Storage/CommitLogSyncPeriodInMS") != null)
                {
                    throw new ConfigurationException("Batch sync specified, but CommitLogSyncPeriodInMS found.  Only specify CommitLogSyncBatchWindowInMS when using batch sync.");
                }
                logger.debug("Syncing log with a batch window of " + commitLogSyncBatchMS);
            }
            else
            {
                assert commitLogSync == CommitLogSync.periodic;
                try
                {
                    commitLogSyncPeriodMS = Integer.valueOf(xmlUtils.getNodeValue("/Storage/CommitLogSyncPeriodInMS"));
                }
                catch (Exception e)
                {
                    throw new ConfigurationException("Unrecognized value for CommitLogSyncPeriodInMS.  Integer expected.");
                }
                if (xmlUtils.getNodeValue("/Storage/CommitLogSyncBatchWindowInMS") != null)
                {
                    throw new ConfigurationException("Periodic sync specified, but CommitLogSyncBatchWindowInMS found.  Only specify CommitLogSyncPeriodInMS when using periodic sync.");
                }
                logger.debug("Syncing log with a period of " + commitLogSyncPeriodMS);
            }

            String modeRaw = xmlUtils.getNodeValue("/Storage/DiskAccessMode");
            try
            {
                diskAccessMode = DiskAccessMode.valueOf(modeRaw);
            }
            catch (IllegalArgumentException e)
            {
                throw new ConfigurationException("DiskAccessMode must be either 'auto', 'mmap', 'mmap_index_only', or 'standard'");
            }

            /* evaluate the DiskAccessMode conf directive, which also affects indexAccessMode selection */
            if (diskAccessMode == DiskAccessMode.auto)
            {
                diskAccessMode = System.getProperty("os.arch").contains("64") ? DiskAccessMode.mmap : DiskAccessMode.standard;
                indexAccessMode = diskAccessMode;
                logger.info("DiskAccessMode 'auto' determined to be " + diskAccessMode + ", indexAccessMode is " + indexAccessMode );
            }
            else if (diskAccessMode == DiskAccessMode.mmap_index_only)
            {
                diskAccessMode = DiskAccessMode.standard;
                indexAccessMode = DiskAccessMode.mmap;
                logger.info("DiskAccessMode is " + diskAccessMode + ", indexAccessMode is " + indexAccessMode );
            }
            else
            {
                indexAccessMode = diskAccessMode;
                logger.info("DiskAccessMode is " + diskAccessMode + ", indexAccessMode is " + indexAccessMode );
            }

            /* Authentication and authorization backend, implementing IAuthenticator */
            String authenticatorClassName = xmlUtils.getNodeValue("/Storage/Authenticator");
            if (authenticatorClassName != null)
            {
                try
                {
                    Class cls = Class.forName(authenticatorClassName);
                    authenticator = (IAuthenticator) cls.getConstructor().newInstance();
                }
                catch (ClassNotFoundException e)
                {
                    throw new ConfigurationException("Invalid authenticator class " + authenticatorClassName);
                }
            }
            
            /* Hashing strategy */
            String partitionerClassName = xmlUtils.getNodeValue("/Storage/Partitioner");
            if (partitionerClassName == null)
            {
                throw new ConfigurationException("Missing partitioner directive /Storage/Partitioner");
            }
            try
            {
                partitioner = FBUtilities.newPartitioner(partitionerClassName);
            }
            catch (Exception e)
            {
                throw new ConfigurationException("Invalid partitioner class " + partitionerClassName);
            }

            /* JobTracker address */
            jobTrackerHost = xmlUtils.getNodeValue("/Storage/JobTrackerHost");

            /* Job Jar file location */
            jobJarFileLocation = xmlUtils.getNodeValue("/Storage/JobJarFileLocation");

            String gcGrace = xmlUtils.getNodeValue("/Storage/GCGraceSeconds");
            if ( gcGrace != null )
                gcGraceInSeconds = Integer.parseInt(gcGrace);

            initialToken = xmlUtils.getNodeValue("/Storage/InitialToken");

            /* RPC Timeout */
            String rpcTimeout = xmlUtils.getNodeValue("/Storage/RpcTimeoutInMillis");
            if ( rpcTimeout != null )
                rpcTimeoutInMillis = Integer.parseInt(rpcTimeout);

            /* phi convict threshold for FailureDetector */
            String phiThreshold = xmlUtils.getNodeValue("/Storage/PhiConvictThreshold");
            if ( phiThreshold != null )
                    phiConvictThreshold = Integer.parseInt(phiThreshold);

            if (phiConvictThreshold < 5 || phiConvictThreshold > 16)
            {
                throw new ConfigurationException("PhiConvictThreshold must be between 5 and 16");
            }
            
            /* Thread per pool */
            String rawReaders = xmlUtils.getNodeValue("/Storage/ConcurrentReads");
            if (rawReaders != null)
            {
                concurrentReaders = Integer.parseInt(rawReaders);
            }
            if (concurrentReaders < 2)
            {
                throw new ConfigurationException("ConcurrentReads must be at least 2");
            }

            String rawWriters = xmlUtils.getNodeValue("/Storage/ConcurrentWrites");
            if (rawWriters != null)
            {
                concurrentWriters = Integer.parseInt(rawWriters);
            }
            if (concurrentWriters < 2)
            {
                throw new ConfigurationException("ConcurrentWrites must be at least 2");
            }

            String rawFlushData = xmlUtils.getNodeValue("/Storage/FlushDataBufferSizeInMB");
            if (rawFlushData != null)
            {
                flushDataBufferSizeInMB = Double.parseDouble(rawFlushData);
            }
            String rawFlushIndex = xmlUtils.getNodeValue("/Storage/FlushIndexBufferSizeInMB");
            if (rawFlushIndex != null)
            {
                flushIndexBufferSizeInMB = Double.parseDouble(rawFlushIndex);
            }

            String rawSlicedBuffer = xmlUtils.getNodeValue("/Storage/SlicedBufferSizeInKB");
            if (rawSlicedBuffer != null)
            {
                slicedReadBufferSizeInKB = Integer.parseInt(rawSlicedBuffer);
            }

            String bmtThresh = xmlUtils.getNodeValue("/Storage/BinaryMemtableThroughputInMB");
            if (bmtThresh != null)
            {
                bmtThreshold = Integer.parseInt(bmtThresh);
            }

            /* TCP port on which the storage system listens */
            String port = xmlUtils.getNodeValue("/Storage/StoragePort");
            if ( port != null )
                storagePort = Integer.parseInt(port);

            /* Local IP or hostname to bind services to */
            String listenAddr = xmlUtils.getNodeValue("/Storage/ListenAddress");
            if (listenAddr != null)
            {
                if (listenAddr.equals("0.0.0.0"))
                    throw new ConfigurationException("ListenAddress must be a single interface.  See http://wiki.apache.org/cassandra/FAQ#cant_listen_on_ip_any");
                try
                {
                    listenAddress = InetAddress.getByName(listenAddr);
                }
                catch (UnknownHostException e)
                {
                    throw new ConfigurationException("Unknown ListenAddress '" + listenAddr + "'");
                }
            }

            /* Local IP or hostname to bind thrift server to */
            String thriftAddr = xmlUtils.getNodeValue("/Storage/ThriftAddress");
            if ( thriftAddr != null )
                thriftAddress = InetAddress.getByName(thriftAddr);

            /* get the thrift port from conf file */
            port = xmlUtils.getNodeValue("/Storage/ThriftPort");
            if (port != null)
                thriftPort = Integer.parseInt(port);

            /* Framed (Thrift) transport (default to "no") */
            String framedRaw = xmlUtils.getNodeValue("/Storage/ThriftFramedTransport");
            if (framedRaw != null)
            {
                if (framedRaw.equalsIgnoreCase("true") || framedRaw.equalsIgnoreCase("false"))
                {
                    thriftFramed = Boolean.valueOf(framedRaw);
                }
                else
                {
                    throw new ConfigurationException("Unrecognized value for ThriftFramedTransport.  Use 'true' or 'false'.");
                }
            }

            /* snapshot-before-compaction.  defaults to false */
            String sbc = xmlUtils.getNodeValue("/Storage/SnapshotBeforeCompaction");
            if (sbc != null)
            {
                if (sbc.equalsIgnoreCase("true") || sbc.equalsIgnoreCase("false"))
                {
                    if (logger.isDebugEnabled())
                        logger.debug("setting snapshotBeforeCompaction to " + sbc);
                    snapshotBeforeCompaction = Boolean.valueOf(sbc);
                }
                else
                {
                    throw new ConfigurationException("Unrecognized value for SnapshotBeforeCompaction.  Use 'true' or 'false'.");
                }
            }

            /* snapshot-before-compaction.  defaults to false */
            String autoBootstr = xmlUtils.getNodeValue("/Storage/AutoBootstrap");
            if (autoBootstr != null)
            {
                if (autoBootstr.equalsIgnoreCase("true") || autoBootstr.equalsIgnoreCase("false"))
                {
                    if (logger.isDebugEnabled())
                        logger.debug("setting autoBootstrap to " + autoBootstr);
                    autoBootstrap = Boolean.valueOf(autoBootstr);
                }
                else
                {
                    throw new ConfigurationException("Unrecognized value for AutoBootstrap.  Use 'true' or 'false'.");
                }
            }

            /* Number of days to keep the memtable around w/o flushing */
            String lifetime = xmlUtils.getNodeValue("/Storage/MemtableFlushAfterMinutes");
            if (lifetime != null)
                memtableLifetimeMs = Integer.parseInt(lifetime) * 60 * 1000;

            /* Size of the memtable in memory in MB before it is dumped */
            String memtableSize = xmlUtils.getNodeValue("/Storage/MemtableThroughputInMB");
            if ( memtableSize != null )
                memtableThroughput = Integer.parseInt(memtableSize);
            /* Number of objects in millions in the memtable before it is dumped */
            String memtableObjectCount = xmlUtils.getNodeValue("/Storage/MemtableOperationsInMillions");
            if ( memtableObjectCount != null )
                memtableOperations = Double.parseDouble(memtableObjectCount);
            if (memtableOperations <= 0)
            {
                throw new ConfigurationException("Memtable object count must be a positive double");
            }

            /* This parameter enables or disables consistency checks.
             * If set to false the read repairs are disable for very
             * high throughput on reads but at the cost of consistency.*/
            String doConsistency = xmlUtils.getNodeValue("/Storage/DoConsistencyChecksBoolean");
            if ( doConsistency != null )
                doConsistencyCheck = Boolean.parseBoolean(doConsistency);

            /* read the size at which we should do column indexes */
            String columnIndexSize = xmlUtils.getNodeValue("/Storage/ColumnIndexSizeInKB");
            if(columnIndexSize == null)
            {
                columnIndexSizeInKB = 64;
            }
            else
            {
                columnIndexSizeInKB = Integer.parseInt(columnIndexSize);
            }

            String rowWarning = xmlUtils.getNodeValue("/Storage/RowWarningThresholdInMB");
            if (rowWarning != null)
            {
                rowWarningThreshold = Long.parseLong(rowWarning) * 1024 * 1024;
                if (rowWarningThreshold <= 0)
                    throw new ConfigurationException("Row warning threshold must be a positive integer");
            }
            /* data file and commit log directories. they get created later, when they're needed. */
            dataFileDirectories = xmlUtils.getNodeValues("/Storage/DataFileDirectories/DataFileDirectory");
            logFileDirectory = xmlUtils.getNodeValue("/Storage/CommitLogDirectory");
            savedCachesDirectory = xmlUtils.getNodeValue("/Storage/SavedCachesDirectory");

            for (String datadir : dataFileDirectories)
            {
                if (datadir.equals(logFileDirectory))
                    throw new ConfigurationException("CommitLogDirectory must not be the same as any DataFileDirectory");
            }

            String activateShipping = xmlUtils.getNodeValue("/Storage/CommitLogArchive");

            if (activateShipping !=null)
            {
                if (Boolean.valueOf(activateShipping))
                {
                    logFileArchiveDestination = logFileDirectory+File.separator+".archived";
                    
                    logger.warn("Commit logs archiving activated to "+logFileArchiveDestination+". You must backup them to archive location and remove by yourself to prevent commit log disk overflow");
                }
            }
            
            /* threshold after which commit log should be rotated. */
            String value = xmlUtils.getNodeValue("/Storage/CommitLogRotationThresholdInMB");
            if ( value != null)
                CommitLog.setSegmentSize(Integer.parseInt(value) * 1024 * 1024);

            /* should Hinted Handoff be on? */
            String hintedHandOffStr = xmlUtils.getNodeValue("/Storage/HintedHandoffEnabled");
            if (hintedHandOffStr != null)
            {
                if (hintedHandOffStr.equalsIgnoreCase("true"))
                    hintedHandoffEnabled = true;
                else if (hintedHandOffStr.equalsIgnoreCase("false"))
                    hintedHandoffEnabled = false;
                else
                    throw new ConfigurationException("Unrecognized value for HintedHandoff.  Use 'true' or 'false'.");
            }
            if (logger.isDebugEnabled())
                logger.debug("setting hintedHandoffEnabled to " + hintedHandoffEnabled);

            String indexIntervalStr = xmlUtils.getNodeValue("/Storage/IndexInterval");
            if (indexIntervalStr != null)
            {
                indexinterval = Integer.parseInt(indexIntervalStr);
                if (indexinterval <= 0)
                    throw new ConfigurationException("Index Interval must be a positive, non-zero integer.");
            }

            readTablesFromXml();
            if (tables.isEmpty())
                throw new ConfigurationException("No keyspaces configured");

            // Hardcoded system tables
            KSMetaData systemMeta = new KSMetaData(Table.SYSTEM_TABLE, null, -1, null);
            tables.put(Table.SYSTEM_TABLE, systemMeta);
            systemMeta.cfMetaData.put(SystemTable.STATUS_CF, new CFMetaData(Table.SYSTEM_TABLE,
                                                                            SystemTable.STATUS_CF,
                                                                            "Standard",
                                                                            new BytesType(),
                                                                            null,
                                                                            "persistent metadata for the local node",
                                                                            0.0,
                                                                            0.01,
                                                                            DEFAULT_ROW_CACHE_SAVE_PERIOD_IN_SECONDS,
                                                                            DEFAULT_KEY_CACHE_SAVE_PERIOD_IN_SECONDS));

            systemMeta.cfMetaData.put(HintedHandOffManager.HINTS_CF, new CFMetaData(Table.SYSTEM_TABLE,
                                                                                    HintedHandOffManager.HINTS_CF,
                                                                                    "Super",
                                                                                    new BytesType(),
                                                                                    new BytesType(),
                                                                                    "hinted handoff data",
                                                                                    0.0,
                                                                                    0.01,
                                                                                    DEFAULT_ROW_CACHE_SAVE_PERIOD_IN_SECONDS,
                                                                                    DEFAULT_KEY_CACHE_SAVE_PERIOD_IN_SECONDS));

            /* Load the seeds for node contact points */
            String[] seedsxml = xmlUtils.getNodeValues("/Storage/Seeds/Seed");
            if (seedsxml.length <= 0)
            {
                throw new ConfigurationException("A minimum of one seed is required.");
            }
            for (String seedString : seedsxml)
            {
                seeds.add(InetAddress.getByName(seedString));
            }
        }
        catch (UnknownHostException e)
        {
            logger.error("Fatal error: " + e.getMessage());
            System.err.println("Unable to start with unknown hosts configured.  Use IP addresses instead of hostnames.");
            System.exit(2);
        }
        catch (ConfigurationException e)
        {
            logger.error("Fatal error: " + e.getMessage());
            System.err.println("Bad configuration; unable to start server");
            System.exit(1);
        }
        catch (Exception e)
        {
            throw new RuntimeException(e);
        }
    }

    private static void readTablesFromXml() throws ConfigurationException
    {
        XMLUtils xmlUtils = null;
        try
        {
            xmlUtils = new XMLUtils(configFileURI);
        }
        catch (ParserConfigurationException e)
        {
            ConfigurationException ex = new ConfigurationException(e.getMessage());
            ex.initCause(e);
            throw ex;
        }
        catch (SAXException e)
        {
            ConfigurationException ex = new ConfigurationException(e.getMessage());
            ex.initCause(e);
            throw ex;
        }
        catch (IOException e)
        {
            ConfigurationException ex = new ConfigurationException(e.getMessage());
            ex.initCause(e);
            throw ex;
        }

            /* Read the table related stuff from config */
        try
        {
            NodeList tablesxml = xmlUtils.getRequestedNodeList("/Storage/Keyspaces/Keyspace");
            int size = tablesxml.getLength();
            for ( int i = 0; i < size; ++i )
            {
                String value = null;
                Node table = tablesxml.item(i);

                /* parsing out the table ksName */
                String ksName = XMLUtils.getAttributeValue(table, "Name");
                if (ksName == null)
                {
                    throw new ConfigurationException("Table name attribute is required");
                }
                if (ksName.equalsIgnoreCase(Table.SYSTEM_TABLE))
                {
                    throw new ConfigurationException("'system' is a reserved table name for Cassandra internals");
                }

                /* See which replica placement strategy to use */
                String replicaPlacementStrategyClassName = xmlUtils.getNodeValue("/Storage/Keyspaces/Keyspace[@Name='" + ksName + "']/ReplicaPlacementStrategy");
                if (replicaPlacementStrategyClassName == null)
                {
                    throw new ConfigurationException("Missing replicaplacementstrategy directive for " + ksName);
                }
                Class<? extends AbstractReplicationStrategy> repStratClass = null;
                try
                {
                    repStratClass = (Class<? extends AbstractReplicationStrategy>) Class.forName(replicaPlacementStrategyClassName);
                }
                catch (ClassNotFoundException e)
                {
                    throw new ConfigurationException("Invalid replicaplacementstrategy class " + replicaPlacementStrategyClassName);
                }

                /* Data replication factor */
                String replicationFactor = xmlUtils.getNodeValue("/Storage/Keyspaces/Keyspace[@Name='" + ksName + "']/ReplicationFactor");
                int repFact = -1;
                if (replicationFactor == null)
                    throw new ConfigurationException("Missing replicationfactor directory for keyspace " + ksName);
                else
                {
                    repFact = Integer.parseInt(replicationFactor);
                }

                /* end point snitch */
                String endPointSnitchClassName = xmlUtils.getNodeValue("/Storage/Keyspaces/Keyspace[@Name='" + ksName + "']/EndPointSnitch");
                if (endPointSnitchClassName == null)
                {
                    throw new ConfigurationException("Missing endpointsnitch directive for keyspace " + ksName);
                }
                IEndPointSnitch epSnitch = null;
                try
                {
                    Class cls = Class.forName(endPointSnitchClassName);
                    IEndPointSnitch snitch = (IEndPointSnitch)cls.getConstructor().newInstance();
                    if (Boolean.getBoolean("cassandra.dynamic_snitch"))
                        epSnitch = new DynamicEndpointSnitch(snitch);
                    else
                        epSnitch = snitch;
                }
                catch (ClassNotFoundException e)
                {
                    throw new ConfigurationException("Invalid endpointsnitch class " + endPointSnitchClassName);
                }
                catch (NoSuchMethodException e)
                {
                    throw new ConfigurationException("Invalid endpointsnitch class " + endPointSnitchClassName + " " + e.getMessage());
                }
                catch (InstantiationException e)
                {
                    throw new ConfigurationException("Invalid endpointsnitch class " + endPointSnitchClassName + " " + e.getMessage());
                }
                catch (IllegalAccessException e)
                {
                    throw new ConfigurationException("Invalid endpointsnitch class " + endPointSnitchClassName + " " + e.getMessage());
                }
                catch (InvocationTargetException e)
                {
                    throw new ConfigurationException("Invalid endpointsnitch class " + endPointSnitchClassName + " " + e.getMessage());
                }
                String xqlTable = "/Storage/Keyspaces/Keyspace[@Name='" + ksName + "']/";
                NodeList columnFamilies = xmlUtils.getRequestedNodeList(xqlTable + "ColumnFamily");

                KSMetaData meta = new KSMetaData(ksName, repStratClass, repFact, epSnitch);

                //NodeList columnFamilies = xmlUtils.getRequestedNodeList(table, "ColumnFamily");
                int size2 = columnFamilies.getLength();

                for ( int j = 0; j < size2; ++j )
                {
                    Node columnFamily = columnFamilies.item(j);
                    String tableName = ksName;
                    String cfName = XMLUtils.getAttributeValue(columnFamily, "Name");
                    if (cfName == null)
                    {
                        throw new ConfigurationException("ColumnFamily name attribute is required");
                    }
                    if (cfName.contains("-"))
                    {
                        throw new ConfigurationException("ColumnFamily names cannot contain hyphens");
                    }
                    String xqlCF = xqlTable + "ColumnFamily[@Name='" + cfName + "']/";

                    // Parse out the column type
                    String rawColumnType = XMLUtils.getAttributeValue(columnFamily, "ColumnType");
                    String columnType = ColumnFamily.getColumnType(rawColumnType);
                    if (columnType == null)
                    {
                        throw new ConfigurationException("ColumnFamily " + cfName + " has invalid type " + rawColumnType);
                    }

                    if (XMLUtils.getAttributeValue(columnFamily, "ColumnSort") != null)
                    {
                        throw new ConfigurationException("ColumnSort is no longer an accepted attribute.  Use CompareWith instead.");
                    }

                    // Parse out the column comparator
                    AbstractType comparator = getComparator(columnFamily, "CompareWith");
                    AbstractType subcolumnComparator = null;
                    if (columnType.equals("Super"))
                    {
                        subcolumnComparator = getComparator(columnFamily, "CompareSubcolumnsWith");
                    }
                    else if (XMLUtils.getAttributeValue(columnFamily, "CompareSubcolumnsWith") != null)
                    {
                        throw new ConfigurationException("CompareSubcolumnsWith is only a valid attribute on super columnfamilies (not regular columnfamily " + cfName + ")");
                    }

                    double keyCacheSize = CFMetaData.DEFAULT_KEY_CACHE_SIZE;
                    if ((value = XMLUtils.getAttributeValue(columnFamily, "KeysCachedFraction")) != null)
                    {
                        keyCacheSize = Double.valueOf(value);
                        // TODO: KeysCachedFraction deprecated: remove in 1.0
                        logger.warn("KeysCachedFraction is deprecated: use KeysCached instead.");
                    }
                    if ((value = XMLUtils.getAttributeValue(columnFamily, "KeysCached")) != null)
                    {
                        keyCacheSize = FBUtilities.parseDoubleOrPercent(value);
                    }

                    double rowCacheSize = CFMetaData.DEFAULT_ROW_CACHE_SIZE;
                    if ((value = XMLUtils.getAttributeValue(columnFamily, "RowsCached")) != null)
                    {
                        rowCacheSize = FBUtilities.parseDoubleOrPercent(value);
                    }

                    // Parse out user-specified logical names for the various dimensions
                    // of a the column family from the config.
                    String comment = xmlUtils.getNodeValue(xqlCF + "Comment");

                    // insert it into the table dictionary.
                    String rowCacheSavePeriodString = XMLUtils.getAttributeValue(columnFamily, "RowCacheSavePeriodInSeconds");
                    String keyCacheSavePeriodString = XMLUtils.getAttributeValue(columnFamily, "KeyCacheSavePeriodInSeconds");
                    int rowCacheSavePeriod = keyCacheSavePeriodString != null ? Integer.valueOf(keyCacheSavePeriodString) : DEFAULT_KEY_CACHE_SAVE_PERIOD_IN_SECONDS;
                    int keyCacheSavePeriod = rowCacheSavePeriodString != null ? Integer.valueOf(rowCacheSavePeriodString) : DEFAULT_ROW_CACHE_SAVE_PERIOD_IN_SECONDS;
                    meta.cfMetaData.put(cfName, new CFMetaData(tableName, cfName, columnType, comparator, subcolumnComparator, comment, rowCacheSize, keyCacheSize, keyCacheSavePeriod, rowCacheSavePeriod));
                }

                tables.put(meta.name, meta);
            }
        }
        catch (XPathExpressionException e)
        {
            ConfigurationException ex = new ConfigurationException(e.getMessage());
            ex.initCause(e);
            throw ex;
        }
        catch (TransformerException e)
        {
            ConfigurationException ex = new ConfigurationException(e.getMessage());
            ex.initCause(e);
            throw ex;
        }
    }

    public static IAuthenticator getAuthenticator()
    {
        return authenticator;
    }

    public static boolean isThriftFramed()
    {
        return thriftFramed;
    }

    private static AbstractType getComparator(Node columnFamily, String attr) throws ConfigurationException
    {
        String compareWith = null;
        try
        {
            compareWith = XMLUtils.getAttributeValue(columnFamily, attr);
        }
        catch (TransformerException e)
        {
            ConfigurationException ex = new ConfigurationException(e.getMessage());
            ex.initCause(e);
            throw ex;
        }

        try
        {
            return FBUtilities.getComparator(compareWith);
        }
        catch (Exception e)
        {
            ConfigurationException ex = new ConfigurationException(e.getMessage());
            ex.initCause(e);
            throw ex;
        }
    }

    /**
     * Creates all storage-related directories.
     * @throws IOException when a disk problem is encountered.
     */
    public static void createAllDirectories() throws IOException
    {
        try {
            if (dataFileDirectories.length == 0)
            {
                throw new ConfigurationException("At least one DataFileDirectory must be specified");
            }
            
            for ( String dataFileDirectory : dataFileDirectories )
                FileUtils.createDirectory(dataFileDirectory);
            
            if (logFileDirectory == null)
            {
                throw new ConfigurationException("CommitLogDirectory must be specified");
            }
            FileUtils.createDirectory(logFileDirectory);
<<<<<<< HEAD
            
            if (logFileArchiveDestination !=null )
            {
                FileUtils.createDirectory(logFileArchiveDestination);
            }   
=======
            if (savedCachesDirectory == null)
            {
                throw new ConfigurationException("SavedCachesDirectory must be specified");
            }
            FileUtils.createDirectory(savedCachesDirectory);
>>>>>>> 32875702
        }
        catch (ConfigurationException ex) {
            logger.error("Fatal error: " + ex.getMessage());
            System.err.println("Bad configuration; unable to start server");
            System.exit(1);
        }
        /* make sure we have a directory for each table */
        for (String dataFile : dataFileDirectories)
        {
            FileUtils.createDirectory(dataFile + File.separator + Table.SYSTEM_TABLE);
            for (String table : tables.keySet())
            {
                String oneDir = dataFile + File.separator + table;
                FileUtils.createDirectory(oneDir);
                File streamingDir = new File(oneDir, STREAMING_SUBDIR);
                if (streamingDir.exists())
                    FileUtils.deleteDir(streamingDir);
            }
        }
    }

    /**
     * Create the metadata tables. This table has information about
     * the table name and the column families that make up the table.
     * Each column family also has an associated ID which is an int.
    */
    // TODO duplicating data b/t tablemetadata and CFMetaData is confusing and error-prone
    public static void storeMetadata() throws IOException
    {
        int cfId = 0;
        Set<String> tableset = tables.keySet();

        for (String table : tableset)
        {
            Table.TableMetadata tmetadata = Table.TableMetadata.instance(table);
            if (tmetadata.isEmpty())
            {
                tmetadata = Table.TableMetadata.instance(table);
                /* Column families associated with this table */
                Map<String, CFMetaData> columnFamilies = tables.get(table).cfMetaData;

                for (String columnFamily : columnFamilies.keySet())
                {
                    tmetadata.add(columnFamily, cfId++, DatabaseDescriptor.getColumnType(table, columnFamily));
                }
            }
        }
    }

    public static int getGcGraceInSeconds()
    {
        return gcGraceInSeconds;
    }

    public static IPartitioner getPartitioner()
    {
        return partitioner;
    }

    public static IEndPointSnitch getEndPointSnitch(String table)
    {
        return tables.get(table).epSnitch;
    }

    public static Class<? extends AbstractReplicationStrategy> getReplicaPlacementStrategyClass(String table)
    {
        return tables.get(table).repStratClass;
    }
    
    public static String getJobTrackerAddress()
    {
        return jobTrackerHost;
    }
    
    public static int getColumnIndexSize()
    {
    	return columnIndexSizeInKB * 1024;
    }

    public static int getMemtableLifetimeMS()
    {
      return memtableLifetimeMs;
    }

    public static String getInitialToken()
    {
      return initialToken;
    }

    public static int getMemtableThroughput()
    {
      return memtableThroughput;
    }
    
    /**
     * MM: allow experiments with memtable throughput at runtime
     * @param memtableThroughput the memtableThroughput to set
     */
    public static void setMemtableThroughput(int memtableThroughput)
    {
        DatabaseDescriptor.memtableThroughput = memtableThroughput;
    }

    public static double getMemtableOperations()
    {
      return memtableOperations;
    }
    
    /**
     * MM: allow experiments with memtable operations at runtime
     * @param memtableOperations the memtableOperations to set
     */
    public static void setMemtableOperations(double memtableOperations)
    {
        DatabaseDescriptor.memtableOperations = memtableOperations;
    }

    public static boolean getConsistencyCheck()
    {
      return doConsistencyCheck;
    }

    public static String getClusterName()
    {
        return clusterName;
    }

    public static String getConfigFileName() {
        return configFileURI.toString();
    }

    public static String getJobJarLocation()
    {
        return jobJarFileLocation;
    }
    
    public static Map<String, CFMetaData> getTableMetaData(String tableName)
    {
        assert tableName != null;
        KSMetaData ksm = tables.get(tableName);
        assert ksm != null;
        return Collections.unmodifiableMap(ksm.cfMetaData);
    }

    /*
     * Given a table name & column family name, get the column family
     * meta data. If the table name or column family name is not valid
     * this function returns null.
     */
    public static CFMetaData getCFMetaData(String tableName, String cfName)
    {
        assert tableName != null;
        KSMetaData ksm = tables.get(tableName);
        if (ksm == null)
            return null;
        return ksm.cfMetaData.get(cfName);
    }
    
    public static String getColumnType(String tableName, String cfName)
    {
        assert tableName != null;
        CFMetaData cfMetaData = getCFMetaData(tableName, cfName);
        
        if (cfMetaData == null)
            return null;
        return cfMetaData.columnType;
    }

    public static Set<String> getTables()
    {
        return tables.keySet();
    }

    public static List<String> getNonSystemTables()
    {
        List<String> tableslist = new ArrayList<String>(tables.keySet());
        tableslist.remove(Table.SYSTEM_TABLE);
        return Collections.unmodifiableList(tableslist);
    }

    public static int getStoragePort()
    {
        return storagePort;
    }

    public static int getThriftPort()
    {
        return thriftPort;
    }

    public static int getReplicationFactor(String table)
    {
        return tables.get(table).replicationFactor;
    }

    public static long getRpcTimeout()
    {
        return rpcTimeoutInMillis;
    }

    public static int getPhiConvictThreshold()
    {
        return phiConvictThreshold;
    }

    public static int getConsistencyThreads()
    {
        return consistencyThreads;
    }

    public static int getConcurrentReaders()
    {
        return concurrentReaders;
    }

    public static int getConcurrentWriters()
    {
        return concurrentWriters;
    }

    public static long getRowWarningThreshold()
    {
        return rowWarningThreshold;
    }
    
    public static String[] getAllDataFileLocations()
    {
        return dataFileDirectories;
    }

    /**
     * Get a list of data directories for a given table
     * 
     * @param table name of the table.
     * 
     * @return an array of path to the data directories. 
     */
    public static String[] getAllDataFileLocationsForTable(String table)
    {
        String[] tableLocations = new String[dataFileDirectories.length];

        for (int i = 0; i < dataFileDirectories.length; i++)
        {
            tableLocations[i] = dataFileDirectories[i] + File.separator + table;
        }

        return tableLocations;
    }

    public synchronized static String getNextAvailableDataLocation()
    {
        String dataFileDirectory = dataFileDirectories[currentIndex];
        currentIndex = (currentIndex + 1) % dataFileDirectories.length;
        return dataFileDirectory;
    }

    public static String getLogFileLocation()
    {
        return logFileDirectory;
    }
    
    public static String getLogArchiveDestination()
    {
        return logFileArchiveDestination;
    }
    
    public static boolean isLogArchiveActive()
    {
        return logFileArchiveDestination != null;
    }

    public static Set<InetAddress> getSeeds()
    {
        return seeds;
    }

    public static String getColumnFamilyType(String tableName, String cfName)
    {
        assert tableName != null;
        String cfType = getColumnType(tableName, cfName);
        if ( cfType == null )
            cfType = "Standard";
    	return cfType;
    }

    /*
     * Loop through all the disks to see which disk has the max free space
     * return the disk with max free space for compactions. If the size of the expected
     * compacted file is greater than the max disk space available return null, we cannot
     * do compaction in this case.
     */
    public static String getDataFileLocationForTable(String table, long expectedCompactedFileSize)
    {
      long maxFreeDisk = 0;
      int maxDiskIndex = 0;
      String dataFileDirectory = null;
      String[] dataDirectoryForTable = getAllDataFileLocationsForTable(table);

      for ( int i = 0 ; i < dataDirectoryForTable.length ; i++ )
      {
        File f = new File(dataDirectoryForTable[i]);
        if( maxFreeDisk < f.getUsableSpace())
        {
          maxFreeDisk = f.getUsableSpace();
          maxDiskIndex = i;
        }
      }
      // Load factor of 0.9 we do not want to use the entire disk that is too risky.
      maxFreeDisk = (long)(0.9 * maxFreeDisk);
      if( expectedCompactedFileSize < maxFreeDisk )
      {
        dataFileDirectory = dataDirectoryForTable[maxDiskIndex];
        currentIndex = (maxDiskIndex + 1 )%dataDirectoryForTable.length ;
      }
      else
      {
        currentIndex = maxDiskIndex;
      }
        return dataFileDirectory;
    }
    
    public static AbstractType getComparator(String tableName, String cfName)
    {
        assert tableName != null;
        CFMetaData cfmd = getCFMetaData(tableName, cfName);
        if (cfmd == null)
            throw new NullPointerException("Unknown ColumnFamily " + cfName + " in keyspace " + tableName);
        return cfmd.comparator;
    }

    public static AbstractType getSubComparator(String tableName, String cfName)
    {
        assert tableName != null;
        return getCFMetaData(tableName, cfName).subcolumnComparator;
    }

    /**
     * @return The absolute number of keys that should be cached per table.
     */
    public static int getKeysCachedFor(String tableName, String columnFamilyName, long expectedKeys)
    {
        CFMetaData cfm = getCFMetaData(tableName, columnFamilyName);
        double v = (cfm == null) ? CFMetaData.DEFAULT_KEY_CACHE_SIZE : cfm.keyCacheSize;
        return (int)Math.min(FBUtilities.absoluteFromFraction(v, expectedKeys), Integer.MAX_VALUE);
    }

    /**
     * @return The absolute number of rows that should be cached for the columnfamily.
     */
    public static int getRowsCachedFor(String tableName, String columnFamilyName, long expectedRows)
    {
        CFMetaData cfm = getCFMetaData(tableName, columnFamilyName);
        double v = (cfm == null) ? CFMetaData.DEFAULT_ROW_CACHE_SIZE : cfm.rowCacheSize;
        return (int)Math.min(FBUtilities.absoluteFromFraction(v, expectedRows), Integer.MAX_VALUE);
    }

    public static InetAddress getListenAddress()
    {
        return listenAddress;
    }
    
    public static InetAddress getThriftAddress()
    {
        return thriftAddress;
    }

    public static double getCommitLogSyncBatchWindow()
    {
        return commitLogSyncBatchMS;
    }

    public static int getCommitLogSyncPeriod() {
        return commitLogSyncPeriodMS;
    }

    public static CommitLogSync getCommitLogSync()
    {
        return commitLogSync;
    }

    public static DiskAccessMode getDiskAccessMode()
    {
        return diskAccessMode;
    }

    public static DiskAccessMode getIndexAccessMode()
    {
        return indexAccessMode;
    }

    public static double getFlushDataBufferSizeInMB()
    {
        return flushDataBufferSizeInMB;
    }

    public static double getFlushIndexBufferSizeInMB()
    {
        return flushIndexBufferSizeInMB;
    }

    public static int getIndexedReadBufferSizeInKB()
    {
        return columnIndexSizeInKB;
    }

    public static int getSlicedReadBufferSizeInKB()
    {
        return slicedReadBufferSizeInKB;
    }

    public static int getBMTThreshold()
    {
        return bmtThreshold;
    }

    public static boolean isSnapshotBeforeCompaction()
    {
        return snapshotBeforeCompaction;
    }

    public static boolean isAutoBootstrap()
    {
        return autoBootstrap;
    }

    public static boolean hintedHandoffEnabled()
    {
        return hintedHandoffEnabled;
    }

    public static int getIndexInterval()
    {
        return indexinterval;
    }
}<|MERGE_RESOLUTION|>--- conflicted
+++ resolved
@@ -86,13 +86,10 @@
     /* Current index into the above list of directories */
     private static int currentIndex = 0;
     private static String logFileDirectory;
-<<<<<<< HEAD
     /** MM: where to ship commit logs for backup **/
     private static String logFileArchiveDestination;
 
-=======
     private static String savedCachesDirectory;
->>>>>>> 32875702
     private static int consistencyThreads = 4; // not configurable
     private static int concurrentReaders = 8;
     private static int concurrentWriters = 32;
@@ -883,19 +880,16 @@
                 throw new ConfigurationException("CommitLogDirectory must be specified");
             }
             FileUtils.createDirectory(logFileDirectory);
-<<<<<<< HEAD
             
             if (logFileArchiveDestination !=null )
             {
                 FileUtils.createDirectory(logFileArchiveDestination);
             }   
-=======
             if (savedCachesDirectory == null)
             {
                 throw new ConfigurationException("SavedCachesDirectory must be specified");
             }
             FileUtils.createDirectory(savedCachesDirectory);
->>>>>>> 32875702
         }
         catch (ConfigurationException ex) {
             logger.error("Fatal error: " + ex.getMessage());
